--- conflicted
+++ resolved
@@ -144,33 +144,6 @@
         String md5 = checksums.get(MD5);
         String sha1 = checksums.get(SHA1);
         artifactBuilder.md5(md5).sha1(sha1);
-<<<<<<< HEAD
-
-        module.getArtifacts().add(artifactBuilder.build());
-        DeployDetails.Builder builder = new DeployDetails.Builder().file(artifactFile).sha1(sha1).md5(md5);
-        Properties props = getMergedEnvAndSystemProps();
-        String artifactPath = IvyResolverHelper.calculateArtifactPath(props, map, extraAttributes);
-        builder.artifactPath(artifactPath);
-        String targetRepository = IvyResolverHelper.getTargetRepository(props);
-        builder.targetRepository(targetRepository);
-        String svnRevision = props.getProperty("SVN_REVISION");
-        if (StringUtils.isNotBlank(svnRevision)) {
-            builder.addProperty(
-                    StringUtils.removeStart(BuildInfoProperties.PROP_VCS_REVISION,
-                            BuildInfoProperties.BUILD_INFO_PREFIX), svnRevision);
-        }
-        String buildName = props.getProperty(BuildInfoProperties.PROP_BUILD_NAME);
-        if (StringUtils.isNotBlank(buildName)) {
-            builder.addProperty(
-                    StringUtils.removeStart(BuildInfoProperties.PROP_BUILD_NAME, BuildInfoProperties.BUILD_INFO_PREFIX),
-                    buildName);
-        }
-        String buildNumber = props.getProperty(BuildInfoProperties.PROP_BUILD_NUMBER);
-        if (StringUtils.isNotBlank(buildNumber)) {
-            builder.addProperty(
-                    StringUtils.removeStart(BuildInfoProperties.PROP_BUILD_NUMBER,
-                            BuildInfoProperties.BUILD_INFO_PREFIX), buildNumber);
-=======
         Artifact artifact = artifactBuilder.build();
         module.getArtifacts().add(artifact);
         DeployDetails deployDetails = buildDeployDetails(artifactFile, artifact, ctx, map, extraAttributes);
@@ -178,7 +151,6 @@
         List<Module> contextModules = ctx.getModules();
         if (contextModules.indexOf(module) == -1) {
             ctx.addModule(module);
->>>>>>> 89c77c0a
         }
     }
 
