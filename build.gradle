--- conflicted
+++ resolved
@@ -391,15 +391,10 @@
             println "POM file:$pom.canonicalPath is created"
 
             final buildDirName   = project.buildDir.name
-<<<<<<< HEAD
-            final classesDirName = project.compileGroovy.destinationDir.canonicalPath.replace( '\\', '/' ) -
-                                   "${ project.buildDir.canonicalPath.replace( '\\', '/' ) }/"
-=======
             final classesDirName = project.compileGroovy.destinationDir.canonicalPath.replace( '\\', '/' ) - 
                                    "${ project.buildDir.canonicalPath.replace( '\\', '/' ) }/"
 
             println "classesDirName = [$classesDirName]"
->>>>>>> ed2176e2
 
             pom.text = pom.text.
                 replace( '<groupId>unknown</groupId>',             "<groupId>${project.group}</groupId>" ).
