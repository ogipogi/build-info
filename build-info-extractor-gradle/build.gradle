/*
 * Copyright (C) 2010 JFrog Ltd.
 *
 * Licensed under the Apache License, Version 2.0 (the "License");
 * you may not use this file except in compliance with the License.
 * You may obtain a copy of the License at
 *
 * http://www.apache.org/licenses/LICENSE-2.0
 *
 * Unless required by applicable law or agreed to in writing, software
 * distributed under the License is distributed on an "AS IS" BASIS,
 * WITHOUT WARRANTIES OR CONDITIONS OF ANY KIND, either express or implied.
 * See the License for the specific language governing permissions and
 * limitations under the License.
 */

import org.jfrog.build.Version
import org.apache.tools.ant.filters.ReplaceTokens

version = new Version(project)
buildInfoVersion='1.4.x-SNAPSHOT'

configurations{
  tools
}

<<<<<<< HEAD
//buildscript {
//  apply {
//    apply from: 'http://repo.jfrog.org/artifactory/repo/org/jfrog/buildinfo/build-info-extractor-gradle/1.0.2/artifactoryplugin-1.0.2.gradle'
//  }
//  repositories {
//    mavenRepo urls: 'http://repo.jfrog.org/artifactory/repo'
//  }
//}

group = 'org.jfrog.buildinfo'
version = '1.0.5'
=======
group = 'org.jfrog.buildinfo'
>>>>>>> ef780033
apply {
  apply plugin: 'java'
  apply plugin: 'groovy'
  apply plugin: 'maven'
  apply plugin: 'idea'
}

dependencies {
  compile gradleApi()
  tools group: 'com.tonicsystems.jarjar', name: 'jarjar-plugin', version: '1.0'
  compile group: 'com.google.guava', name: 'guava', version: 'r06'
  compile group: 'org.apache.httpcomponents', name: 'httpclient', version: '4.0'
  compile group: 'org.apache.httpcomponents', name: 'httpcore', version: '4.0.1'
  compile group: 'org.codehaus.jackson', name: 'jackson-mapper-asl', version: '1.5.1'
  compile group: 'org.codehaus.jackson', name: 'jackson-core-asl', version: '1.5.1'
  compile group: 'com.google.code.findbugs', name: 'jsr305', version: '1.3.7'
  compile group: 'javax.annotation', name: 'jsr250-api', version: '1.0'
<<<<<<< HEAD
  compile group: 'org.jfrog.buildinfo', name: 'build-info-api', version: '1.4.7'
  compile group: 'org.jfrog.buildinfo', name: 'build-info-client', version: '1.4.7'
  compile group: 'org.jfrog.buildinfo', name: 'build-info-extractor', version: '1.4.7'
=======
  compile group: 'org.jfrog.buildinfo', name: 'build-info-api', version: buildInfoVersion
  compile group: 'org.jfrog.buildinfo', name: 'build-info-client', version: buildInfoVersion
  compile group: 'org.jfrog.buildinfo', name: 'build-info-extractor', version: buildInfoVersion
>>>>>>> ef780033
  compile group: 'org.apache.ivy', name: 'ivy', version: '2.2.0'
  groovy localGroovy()
}

processResources { 
    from(sourceSets.main.resources.srcDirs) { 
        include '**/*template.gradle' 
        filter(ReplaceTokens, tokens: ['fullVersion': version.toString(), 'buildInfoVersion':buildInfoVersion]) 
    }
}

task jarAll(type: Jar, dependsOn: jar) {
  inputs.files jar.archivePath
  classifier = 'uber'
  doLast {
    project.ant {
      taskdef name: "jarjar", classname: "com.tonicsystems.jarjar.JarJarTask", classpath: configurations.tools.asPath
      jarjar(jarfile: archivePath) {
        zipfileset(src: jar.archivePath)
        configurations.compile.files.findAll {file ->
          ['build-info', 'guava', 'commons-logging', 'httpclient', 'httpcore', 'jackson-mapper-asl', 'jackson-core-asl'].any { file.name.startsWith(it) && ['ivy'].every {!file.name.startsWith(it)}}
        }.each {jarjarFile ->
          zipfileset(src: jarjarFile)
        }
      }
    }
  }
}

artifacts {
  archives jarAll
}<|MERGE_RESOLUTION|>--- conflicted
+++ resolved
@@ -18,27 +18,13 @@
 import org.apache.tools.ant.filters.ReplaceTokens
 
 version = new Version(project)
-buildInfoVersion='1.4.x-SNAPSHOT'
+buildInfoVersion='1.4.8'
 
 configurations{
   tools
 }
 
-<<<<<<< HEAD
-//buildscript {
-//  apply {
-//    apply from: 'http://repo.jfrog.org/artifactory/repo/org/jfrog/buildinfo/build-info-extractor-gradle/1.0.2/artifactoryplugin-1.0.2.gradle'
-//  }
-//  repositories {
-//    mavenRepo urls: 'http://repo.jfrog.org/artifactory/repo'
-//  }
-//}
-
 group = 'org.jfrog.buildinfo'
-version = '1.0.5'
-=======
-group = 'org.jfrog.buildinfo'
->>>>>>> ef780033
 apply {
   apply plugin: 'java'
   apply plugin: 'groovy'
@@ -56,23 +42,17 @@
   compile group: 'org.codehaus.jackson', name: 'jackson-core-asl', version: '1.5.1'
   compile group: 'com.google.code.findbugs', name: 'jsr305', version: '1.3.7'
   compile group: 'javax.annotation', name: 'jsr250-api', version: '1.0'
-<<<<<<< HEAD
-  compile group: 'org.jfrog.buildinfo', name: 'build-info-api', version: '1.4.7'
-  compile group: 'org.jfrog.buildinfo', name: 'build-info-client', version: '1.4.7'
-  compile group: 'org.jfrog.buildinfo', name: 'build-info-extractor', version: '1.4.7'
-=======
   compile group: 'org.jfrog.buildinfo', name: 'build-info-api', version: buildInfoVersion
   compile group: 'org.jfrog.buildinfo', name: 'build-info-client', version: buildInfoVersion
   compile group: 'org.jfrog.buildinfo', name: 'build-info-extractor', version: buildInfoVersion
->>>>>>> ef780033
   compile group: 'org.apache.ivy', name: 'ivy', version: '2.2.0'
   groovy localGroovy()
 }
 
-processResources { 
-    from(sourceSets.main.resources.srcDirs) { 
-        include '**/*template.gradle' 
-        filter(ReplaceTokens, tokens: ['fullVersion': version.toString(), 'buildInfoVersion':buildInfoVersion]) 
+processResources {
+    from(sourceSets.main.resources.srcDirs) {
+        include '**/*template.gradle'
+        filter(ReplaceTokens, tokens: ['fullVersion': version.toString(), 'buildInfoVersion':buildInfoVersion])
     }
 }
 
