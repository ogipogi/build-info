/*
 * Copyright (C) 2010 JFrog Ltd.
 *
 * Licensed under the Apache License, Version 2.0 (the "License");
 * you may not use this file except in compliance with the License.
 * You may obtain a copy of the License at
 *
 * http://www.apache.org/licenses/LICENSE-2.0
 *
 * Unless required by applicable law or agreed to in writing, software
 * distributed under the License is distributed on an "AS IS" BASIS,
 * WITHOUT WARRANTIES OR CONDITIONS OF ANY KIND, either express or implied.
 * See the License for the specific language governing permissions and
 * limitations under the License.
 */

package org.jfrog.build;

import com.google.common.base.Predicate;
import com.google.common.collect.Maps;
import org.gradle.StartParameter;
import org.gradle.api.Project;
import org.jfrog.build.client.ArtifactoryClientConfiguration;
import org.jfrog.build.extractor.BuildInfoExtractorUtils;
import org.jfrog.build.extractor.logger.GradleClientLogger;

import javax.annotation.Nullable;
import java.util.Map;
import java.util.Properties;

import static org.jfrog.build.api.BuildInfoProperties.BUILD_INFO_PROP_PREFIX;
import static org.jfrog.build.extractor.BuildInfoExtractorUtils.BUILD_INFO_PROP_PREDICATE;

/**
 * Utility class for the Artifactory-Gradle plugin.
 *
 * @author Tomer Cohen
 */
public class ArtifactoryPluginUtils {

    public static final String BUILD_INFO_TASK_NAME = "buildInfo";

    /**
     * Returns a new client configuration handler object out of a Gradle project. This method will aggregate the
     * properties in our defined hierarchy.<br/> <ol><li>First search for the property as a system property, if found
     * return it.</li> <li>Second search for the property in the Gradle {@link org.gradle.StartParameter#getProjectProperties}
     * container and if found there, then return it.</li> <li>Third search for the property in {@link
     * org.gradle.api.Project#property(String)}</li> <li>if not found, search upwards in the project hierarchy until
     * reach the root project.</li> <li> if not found at all in this hierarchy return null</li></ol>
     *
     * @param project the gradle project with properties for build info client configuration (Usually in start parameter
     *                from CI Server)
     * @return a new client configuration for this project
     */
    public static ArtifactoryClientConfiguration getArtifactoryClientConfiguration(Project project) {
        Properties props = new Properties();
        // First aggregate properties from parent to child
        fillProperties(project, props);
        // Then start parameters
        StartParameter startParameter = project.getGradle().getStartParameter();
<<<<<<< HEAD
        Map<String, String> projectProperties = startParameter.getProjectProperties();
        if (projectProperties != null) {
            String propertyValue = projectProperties.get(propertyName);
            if (propertyValue != null) {
                return propertyValue;
            }
        }
        if (project.hasProperty(propertyName)) {
            return project.property(propertyName).toString();
        } else {
            project = project.getParent();
            if (project == null) {
                return null;
            } else {
                return getProperty(propertyName, project);
            }
        }
    }

    public static boolean getBooleanProperty(String propertyName, Project project) {
        String value = ArtifactoryPluginUtils.getProperty(propertyName, project);
        return StringUtils.isNotBlank(value) && Boolean.parseBoolean(value);
    }

    /**
     * Appends a key-value property in compatible format for the gradle init-script build info properties collection
     * replacement
     *
     * @param stringBuilder Property collection string
     * @param key           Key to add
     * @param value         Value to add
     */
    public static void addProperty(StringBuilder stringBuilder, String key, String value) {
        key = key.replace("\\", "\\\\");
        value = value.replace("\\", "\\\\");
        value = value.replace('"', ' ');
        stringBuilder.append(QUOTE).append(key).append(QUOTE).append(":").append(QUOTE).append(value).append(QUOTE)
                .append(",").append(NEW_LINE);
    }

    public static Set<DeployDetails> getDeployArtifactsProject(Project project, String artifactName, Properties props) {
        Set<DeployDetails> deployDetails = Sets.newLinkedHashSet();
        Set<Task> buildInfoTask = project.getTasksByName("buildInfo", false);
        if (buildInfoTask.isEmpty()) {
            return deployDetails;
        }
        BuildInfoRecorderTask buildInfoRecorderTask = (BuildInfoRecorderTask) buildInfoTask.iterator().next();
        Configuration configuration = buildInfoRecorderTask.getConfiguration();
        if (configuration == null) {
            return deployDetails;
        }
        String pattern = getArtifactPattern(props);
        Set<PublishArtifact> artifacts = configuration.getAllArtifacts();
        for (PublishArtifact publishArtifact : artifacts) {
            File file = publishArtifact.getFile();
            DeployDetails.Builder artifactBuilder = new DeployDetails.Builder().file(file);
            try {
                Map<String, String> checksums =
                        FileChecksumCalculator.calculateChecksums(file, "MD5", "SHA1");
                artifactBuilder.md5(checksums.get("MD5")).sha1(checksums.get("SHA1"));
            } catch (Exception e) {
                throw new RuntimeException(
                        "Failed to calculated checksums for artifact: " + file.getAbsolutePath(), e);
            }
            String revision = project.getVersion().toString();
            Map<String, String> extraTokens = Maps.newHashMap();
            if (StringUtils.isNotBlank(publishArtifact.getClassifier())) {
                extraTokens.put("classifier", publishArtifact.getClassifier());
            }
            String name = getProjectName(project, artifactName);
            artifactBuilder.artifactPath(
                    IvyPatternHelper.substitute(pattern, getGroupIdPatternByM2Compatible(project, props), name,
                            revision, publishArtifact.getName(), publishArtifact.getType(),
                            publishArtifact.getExtension(), configuration.getName(),
                            extraTokens, null));
            String uploadId = props.getProperty(ClientProperties.PROP_PUBLISH_REPOKEY);
            artifactBuilder.targetRepository(uploadId);
            Properties matrixParams = getMatrixParams(project, props);
            artifactBuilder.addProperties(Maps.fromProperties(matrixParams));
            DeployDetails details = artifactBuilder.build();
            deployDetails.add(details);
        }
        return deployDetails;
    }

    public static String getArtifactPattern(Properties props) {
        String pattern = props.getProperty(ClientIvyProperties.PROP_IVY_ARTIFACT_PATTERN);
        if (StringUtils.isBlank(pattern)) {
            return LayoutPatterns.M2_PATTERN;
        }
        return pattern.trim();
    }

    public static String getIvyDescriptorPattern(Properties props) {
        String pattern = props.getProperty(ClientIvyProperties.PROP_IVY_IVY_PATTERN);
        if (StringUtils.isNotBlank(pattern)) {
            return pattern.trim();
        }
        return LayoutPatterns.DEFAULT_IVY_PATTERN;
    }

    public static Set<DeployDetails> getIvyDescriptorDeployDetails(Project project, File ivyDescriptor,
            String artifactName, Properties props) {
        Set<DeployDetails> deployDetails = Sets.newHashSet();
        String uploadId = props.getProperty(ClientProperties.PROP_PUBLISH_REPOKEY);
        String pattern = getIvyDescriptorPattern(props);
        DeployDetails.Builder artifactBuilder = new DeployDetails.Builder().file(ivyDescriptor);
        try {
            Map<String, String> checksums =
                    FileChecksumCalculator.calculateChecksums(ivyDescriptor, "MD5", "SHA1");
            artifactBuilder.md5(checksums.get("MD5")).sha1(checksums.get("SHA1"));
        } catch (Exception e) {
            throw new RuntimeException(
                    "Failed to calculated checksums for artifact: " + ivyDescriptor.getAbsolutePath(),
                    e);
        }
        String name = getProjectName(project, artifactName);
        artifactBuilder.artifactPath(IvyPatternHelper
                .substitute(pattern, getGroupIdPatternByM2Compatible(project, props), name,
                        project.getVersion().toString(),
                        null, "ivy", "xml"));
        artifactBuilder.targetRepository(uploadId);
        Properties matrixParams = getMatrixParams(project, props);
        artifactBuilder.addProperties(Maps.fromProperties(matrixParams));
        DeployDetails details = artifactBuilder.build();
        deployDetails.add(details);
        return deployDetails;
=======
        props.putAll(startParameter.getProjectProperties());
        // Then System properties
        Properties mergedProps = BuildInfoExtractorUtils.mergePropertiesWithSystemAndPropertyFile(props);
        // Then special buildInfo properties
        Properties buildInfoProperties =
                BuildInfoExtractorUtils.filterDynamicProperties(mergedProps, BUILD_INFO_PROP_PREDICATE);
        buildInfoProperties =
                BuildInfoExtractorUtils.stripPrefixFromProperties(buildInfoProperties, BUILD_INFO_PROP_PREFIX);
        props.putAll(buildInfoProperties);
        ArtifactoryClientConfiguration result =
                new ArtifactoryClientConfiguration(new GradleClientLogger(project.getLogger()));
        result.fillFromProperties(mergedProps);
        return result;
>>>>>>> 89c77c0a
    }

    private static void fillProperties(Project project, Properties props) {
        Project parent = project.getParent();
        if (parent != null) {
            // Parent first than me
            fillProperties(parent, props);
        }
<<<<<<< HEAD
        return name;
    }

    public static String getGroupIdPatternByM2Compatible(Project project, Properties props) {
        String groupId = project.getGroup().toString();
        if (isM2Compatible(props)) {
            groupId = groupId.replace(".", "/");
        }
        return groupId;
    }

    private static boolean isM2Compatible(Properties props) {
        String m2Compatible = props.getProperty(ClientIvyProperties.PROP_M2_COMPATIBLE);
        return Boolean.parseBoolean(m2Compatible);
    }

    public static DeployDetails getMavenDeployDetails(Project project, File mavenDescriptor, String artifactName,
            Properties props) {
        String uploadId = props.getProperty(ClientProperties.PROP_PUBLISH_REPOKEY);
        DeployDetails.Builder artifactBuilder = new DeployDetails.Builder().file(mavenDescriptor);
        try {
            Map<String, String> checksums =
                    FileChecksumCalculator.calculateChecksums(mavenDescriptor, "MD5", "SHA1");
            artifactBuilder.md5(checksums.get("MD5")).sha1(checksums.get("SHA1"));
        } catch (Exception e) {
            throw new RuntimeException(
                    "Failed to calculated checksums for artifact: " + mavenDescriptor.getAbsolutePath(),
                    e);
        }
        String name = getProjectName(project, artifactName);
        artifactBuilder.artifactPath(IvyPatternHelper.substitute(LayoutPatterns.M2_PATTERN,
                project.getGroup().toString().replace(".", "/"), name,
                project.getVersion().toString(), null, "pom", "pom"));
        artifactBuilder.targetRepository(uploadId);
        Properties matrixParams = getMatrixParams(project, props);
        artifactBuilder.addProperties(Maps.fromProperties(matrixParams));
        return artifactBuilder.build();
    }


    private static Properties getMatrixParams(Project project, Properties envProps) {
        Properties props = new Properties();
        props.putAll(envProps);

        if (StringUtils.isBlank(System.getProperty("timestamp"))) {
            System.setProperty("timestamp", String.valueOf(System.currentTimeMillis()));
        }

        String buildName = props.getProperty(BuildInfoProperties.PROP_BUILD_NAME);
        if (StringUtils.isBlank(buildName)) {
            Project rootProject = project.getRootProject();
            buildName = rootProject.getName().replace(' ', '-');
        }
        props.put(ClientProperties.PROP_DEPLOY_PARAM_PROP_PREFIX +
                StringUtils.removeStart(BuildInfoProperties.PROP_BUILD_NAME, BuildInfoProperties.BUILD_INFO_PREFIX),
                buildName);

        String buildNumber = props.getProperty(BuildInfoProperties.PROP_BUILD_NUMBER);
        if (StringUtils.isBlank(buildNumber)) {
            buildNumber = System.getProperty("timestamp");
        }
        props.put(ClientProperties.PROP_DEPLOY_PARAM_PROP_PREFIX +
                StringUtils.removeStart(BuildInfoProperties.PROP_BUILD_NUMBER, BuildInfoProperties.BUILD_INFO_PREFIX),
                buildNumber);

        String buildTimestamp = props.getProperty(BuildInfoProperties.PROP_BUILD_TIMESTAMP);
        if (StringUtils.isBlank(buildTimestamp)) {
            buildTimestamp = System.getProperty("timestamp");   // this must hold value
        }
        props.put(ClientProperties.PROP_DEPLOY_PARAM_PROP_PREFIX +
                StringUtils.removeStart(BuildInfoProperties.PROP_BUILD_TIMESTAMP,
                        BuildInfoProperties.BUILD_INFO_PREFIX),
                buildTimestamp);

        String buildParentNumber = props.getProperty(BuildInfoProperties.PROP_PARENT_BUILD_NUMBER);
        if (StringUtils.isNotBlank(buildParentNumber)) {
            props.put(ClientProperties.PROP_DEPLOY_PARAM_PROP_PREFIX +
                    StringUtils.removeStart(BuildInfoProperties.PROP_PARENT_BUILD_NUMBER,
                            BuildInfoProperties.BUILD_INFO_PREFIX),
                    buildParentNumber);
        }

        String buildParentName = props.getProperty(BuildInfoProperties.PROP_PARENT_BUILD_NAME);
        if (StringUtils.isNotBlank(buildParentName)) {
            props.put(ClientProperties.PROP_DEPLOY_PARAM_PROP_PREFIX +
                    StringUtils.removeStart(BuildInfoProperties.PROP_PARENT_BUILD_NAME,
                            BuildInfoProperties.BUILD_INFO_PREFIX),
                    buildParentName);
        }

        String vcsRevision = props.getProperty(BuildInfoProperties.PROP_VCS_REVISION);
        if (StringUtils.isNotBlank(vcsRevision)) {
            props.put(ClientProperties.PROP_DEPLOY_PARAM_PROP_PREFIX +
                    StringUtils.removeStart(BuildInfoProperties.PROP_VCS_REVISION,
                            BuildInfoProperties.BUILD_INFO_PREFIX),
                    vcsRevision);
        }

        String buildRoot = props.getProperty(ArtifactoryResolutionProperties.ARTIFACTORY_BUILD_ROOT_MATRIX_PARAM_KEY);
        if (StringUtils.isNotBlank(buildRoot)) {
            props.put(ClientProperties.PROP_DEPLOY_PARAM_PROP_PREFIX +
                    ArtifactoryResolutionProperties.ARTIFACTORY_BUILD_ROOT_MATRIX_PARAM_KEY, buildRoot);
        }

        Map properties = project.getProperties();
        Set<String> keys = properties.keySet();
        for (String key : keys) {
            if (key != null) {
                Object value = properties.get(key);
                if (value != null) {
                    value = value.toString();
                    props.put(key, value);
                }
=======
        Map<String, ?> projectProperties = project.getProperties();
        projectProperties = Maps.filterValues(projectProperties, new Predicate<Object>() {
            public boolean apply(@Nullable Object input) {
                return input != null && input instanceof String;
>>>>>>> 89c77c0a
            }
        });
        props.putAll(projectProperties);
    }
}<|MERGE_RESOLUTION|>--- conflicted
+++ resolved
@@ -58,135 +58,6 @@
         fillProperties(project, props);
         // Then start parameters
         StartParameter startParameter = project.getGradle().getStartParameter();
-<<<<<<< HEAD
-        Map<String, String> projectProperties = startParameter.getProjectProperties();
-        if (projectProperties != null) {
-            String propertyValue = projectProperties.get(propertyName);
-            if (propertyValue != null) {
-                return propertyValue;
-            }
-        }
-        if (project.hasProperty(propertyName)) {
-            return project.property(propertyName).toString();
-        } else {
-            project = project.getParent();
-            if (project == null) {
-                return null;
-            } else {
-                return getProperty(propertyName, project);
-            }
-        }
-    }
-
-    public static boolean getBooleanProperty(String propertyName, Project project) {
-        String value = ArtifactoryPluginUtils.getProperty(propertyName, project);
-        return StringUtils.isNotBlank(value) && Boolean.parseBoolean(value);
-    }
-
-    /**
-     * Appends a key-value property in compatible format for the gradle init-script build info properties collection
-     * replacement
-     *
-     * @param stringBuilder Property collection string
-     * @param key           Key to add
-     * @param value         Value to add
-     */
-    public static void addProperty(StringBuilder stringBuilder, String key, String value) {
-        key = key.replace("\\", "\\\\");
-        value = value.replace("\\", "\\\\");
-        value = value.replace('"', ' ');
-        stringBuilder.append(QUOTE).append(key).append(QUOTE).append(":").append(QUOTE).append(value).append(QUOTE)
-                .append(",").append(NEW_LINE);
-    }
-
-    public static Set<DeployDetails> getDeployArtifactsProject(Project project, String artifactName, Properties props) {
-        Set<DeployDetails> deployDetails = Sets.newLinkedHashSet();
-        Set<Task> buildInfoTask = project.getTasksByName("buildInfo", false);
-        if (buildInfoTask.isEmpty()) {
-            return deployDetails;
-        }
-        BuildInfoRecorderTask buildInfoRecorderTask = (BuildInfoRecorderTask) buildInfoTask.iterator().next();
-        Configuration configuration = buildInfoRecorderTask.getConfiguration();
-        if (configuration == null) {
-            return deployDetails;
-        }
-        String pattern = getArtifactPattern(props);
-        Set<PublishArtifact> artifacts = configuration.getAllArtifacts();
-        for (PublishArtifact publishArtifact : artifacts) {
-            File file = publishArtifact.getFile();
-            DeployDetails.Builder artifactBuilder = new DeployDetails.Builder().file(file);
-            try {
-                Map<String, String> checksums =
-                        FileChecksumCalculator.calculateChecksums(file, "MD5", "SHA1");
-                artifactBuilder.md5(checksums.get("MD5")).sha1(checksums.get("SHA1"));
-            } catch (Exception e) {
-                throw new RuntimeException(
-                        "Failed to calculated checksums for artifact: " + file.getAbsolutePath(), e);
-            }
-            String revision = project.getVersion().toString();
-            Map<String, String> extraTokens = Maps.newHashMap();
-            if (StringUtils.isNotBlank(publishArtifact.getClassifier())) {
-                extraTokens.put("classifier", publishArtifact.getClassifier());
-            }
-            String name = getProjectName(project, artifactName);
-            artifactBuilder.artifactPath(
-                    IvyPatternHelper.substitute(pattern, getGroupIdPatternByM2Compatible(project, props), name,
-                            revision, publishArtifact.getName(), publishArtifact.getType(),
-                            publishArtifact.getExtension(), configuration.getName(),
-                            extraTokens, null));
-            String uploadId = props.getProperty(ClientProperties.PROP_PUBLISH_REPOKEY);
-            artifactBuilder.targetRepository(uploadId);
-            Properties matrixParams = getMatrixParams(project, props);
-            artifactBuilder.addProperties(Maps.fromProperties(matrixParams));
-            DeployDetails details = artifactBuilder.build();
-            deployDetails.add(details);
-        }
-        return deployDetails;
-    }
-
-    public static String getArtifactPattern(Properties props) {
-        String pattern = props.getProperty(ClientIvyProperties.PROP_IVY_ARTIFACT_PATTERN);
-        if (StringUtils.isBlank(pattern)) {
-            return LayoutPatterns.M2_PATTERN;
-        }
-        return pattern.trim();
-    }
-
-    public static String getIvyDescriptorPattern(Properties props) {
-        String pattern = props.getProperty(ClientIvyProperties.PROP_IVY_IVY_PATTERN);
-        if (StringUtils.isNotBlank(pattern)) {
-            return pattern.trim();
-        }
-        return LayoutPatterns.DEFAULT_IVY_PATTERN;
-    }
-
-    public static Set<DeployDetails> getIvyDescriptorDeployDetails(Project project, File ivyDescriptor,
-            String artifactName, Properties props) {
-        Set<DeployDetails> deployDetails = Sets.newHashSet();
-        String uploadId = props.getProperty(ClientProperties.PROP_PUBLISH_REPOKEY);
-        String pattern = getIvyDescriptorPattern(props);
-        DeployDetails.Builder artifactBuilder = new DeployDetails.Builder().file(ivyDescriptor);
-        try {
-            Map<String, String> checksums =
-                    FileChecksumCalculator.calculateChecksums(ivyDescriptor, "MD5", "SHA1");
-            artifactBuilder.md5(checksums.get("MD5")).sha1(checksums.get("SHA1"));
-        } catch (Exception e) {
-            throw new RuntimeException(
-                    "Failed to calculated checksums for artifact: " + ivyDescriptor.getAbsolutePath(),
-                    e);
-        }
-        String name = getProjectName(project, artifactName);
-        artifactBuilder.artifactPath(IvyPatternHelper
-                .substitute(pattern, getGroupIdPatternByM2Compatible(project, props), name,
-                        project.getVersion().toString(),
-                        null, "ivy", "xml"));
-        artifactBuilder.targetRepository(uploadId);
-        Properties matrixParams = getMatrixParams(project, props);
-        artifactBuilder.addProperties(Maps.fromProperties(matrixParams));
-        DeployDetails details = artifactBuilder.build();
-        deployDetails.add(details);
-        return deployDetails;
-=======
         props.putAll(startParameter.getProjectProperties());
         // Then System properties
         Properties mergedProps = BuildInfoExtractorUtils.mergePropertiesWithSystemAndPropertyFile(props);
@@ -200,7 +71,6 @@
                 new ArtifactoryClientConfiguration(new GradleClientLogger(project.getLogger()));
         result.fillFromProperties(mergedProps);
         return result;
->>>>>>> 89c77c0a
     }
 
     private static void fillProperties(Project project, Properties props) {
@@ -209,126 +79,10 @@
             // Parent first than me
             fillProperties(parent, props);
         }
-<<<<<<< HEAD
-        return name;
-    }
-
-    public static String getGroupIdPatternByM2Compatible(Project project, Properties props) {
-        String groupId = project.getGroup().toString();
-        if (isM2Compatible(props)) {
-            groupId = groupId.replace(".", "/");
-        }
-        return groupId;
-    }
-
-    private static boolean isM2Compatible(Properties props) {
-        String m2Compatible = props.getProperty(ClientIvyProperties.PROP_M2_COMPATIBLE);
-        return Boolean.parseBoolean(m2Compatible);
-    }
-
-    public static DeployDetails getMavenDeployDetails(Project project, File mavenDescriptor, String artifactName,
-            Properties props) {
-        String uploadId = props.getProperty(ClientProperties.PROP_PUBLISH_REPOKEY);
-        DeployDetails.Builder artifactBuilder = new DeployDetails.Builder().file(mavenDescriptor);
-        try {
-            Map<String, String> checksums =
-                    FileChecksumCalculator.calculateChecksums(mavenDescriptor, "MD5", "SHA1");
-            artifactBuilder.md5(checksums.get("MD5")).sha1(checksums.get("SHA1"));
-        } catch (Exception e) {
-            throw new RuntimeException(
-                    "Failed to calculated checksums for artifact: " + mavenDescriptor.getAbsolutePath(),
-                    e);
-        }
-        String name = getProjectName(project, artifactName);
-        artifactBuilder.artifactPath(IvyPatternHelper.substitute(LayoutPatterns.M2_PATTERN,
-                project.getGroup().toString().replace(".", "/"), name,
-                project.getVersion().toString(), null, "pom", "pom"));
-        artifactBuilder.targetRepository(uploadId);
-        Properties matrixParams = getMatrixParams(project, props);
-        artifactBuilder.addProperties(Maps.fromProperties(matrixParams));
-        return artifactBuilder.build();
-    }
-
-
-    private static Properties getMatrixParams(Project project, Properties envProps) {
-        Properties props = new Properties();
-        props.putAll(envProps);
-
-        if (StringUtils.isBlank(System.getProperty("timestamp"))) {
-            System.setProperty("timestamp", String.valueOf(System.currentTimeMillis()));
-        }
-
-        String buildName = props.getProperty(BuildInfoProperties.PROP_BUILD_NAME);
-        if (StringUtils.isBlank(buildName)) {
-            Project rootProject = project.getRootProject();
-            buildName = rootProject.getName().replace(' ', '-');
-        }
-        props.put(ClientProperties.PROP_DEPLOY_PARAM_PROP_PREFIX +
-                StringUtils.removeStart(BuildInfoProperties.PROP_BUILD_NAME, BuildInfoProperties.BUILD_INFO_PREFIX),
-                buildName);
-
-        String buildNumber = props.getProperty(BuildInfoProperties.PROP_BUILD_NUMBER);
-        if (StringUtils.isBlank(buildNumber)) {
-            buildNumber = System.getProperty("timestamp");
-        }
-        props.put(ClientProperties.PROP_DEPLOY_PARAM_PROP_PREFIX +
-                StringUtils.removeStart(BuildInfoProperties.PROP_BUILD_NUMBER, BuildInfoProperties.BUILD_INFO_PREFIX),
-                buildNumber);
-
-        String buildTimestamp = props.getProperty(BuildInfoProperties.PROP_BUILD_TIMESTAMP);
-        if (StringUtils.isBlank(buildTimestamp)) {
-            buildTimestamp = System.getProperty("timestamp");   // this must hold value
-        }
-        props.put(ClientProperties.PROP_DEPLOY_PARAM_PROP_PREFIX +
-                StringUtils.removeStart(BuildInfoProperties.PROP_BUILD_TIMESTAMP,
-                        BuildInfoProperties.BUILD_INFO_PREFIX),
-                buildTimestamp);
-
-        String buildParentNumber = props.getProperty(BuildInfoProperties.PROP_PARENT_BUILD_NUMBER);
-        if (StringUtils.isNotBlank(buildParentNumber)) {
-            props.put(ClientProperties.PROP_DEPLOY_PARAM_PROP_PREFIX +
-                    StringUtils.removeStart(BuildInfoProperties.PROP_PARENT_BUILD_NUMBER,
-                            BuildInfoProperties.BUILD_INFO_PREFIX),
-                    buildParentNumber);
-        }
-
-        String buildParentName = props.getProperty(BuildInfoProperties.PROP_PARENT_BUILD_NAME);
-        if (StringUtils.isNotBlank(buildParentName)) {
-            props.put(ClientProperties.PROP_DEPLOY_PARAM_PROP_PREFIX +
-                    StringUtils.removeStart(BuildInfoProperties.PROP_PARENT_BUILD_NAME,
-                            BuildInfoProperties.BUILD_INFO_PREFIX),
-                    buildParentName);
-        }
-
-        String vcsRevision = props.getProperty(BuildInfoProperties.PROP_VCS_REVISION);
-        if (StringUtils.isNotBlank(vcsRevision)) {
-            props.put(ClientProperties.PROP_DEPLOY_PARAM_PROP_PREFIX +
-                    StringUtils.removeStart(BuildInfoProperties.PROP_VCS_REVISION,
-                            BuildInfoProperties.BUILD_INFO_PREFIX),
-                    vcsRevision);
-        }
-
-        String buildRoot = props.getProperty(ArtifactoryResolutionProperties.ARTIFACTORY_BUILD_ROOT_MATRIX_PARAM_KEY);
-        if (StringUtils.isNotBlank(buildRoot)) {
-            props.put(ClientProperties.PROP_DEPLOY_PARAM_PROP_PREFIX +
-                    ArtifactoryResolutionProperties.ARTIFACTORY_BUILD_ROOT_MATRIX_PARAM_KEY, buildRoot);
-        }
-
-        Map properties = project.getProperties();
-        Set<String> keys = properties.keySet();
-        for (String key : keys) {
-            if (key != null) {
-                Object value = properties.get(key);
-                if (value != null) {
-                    value = value.toString();
-                    props.put(key, value);
-                }
-=======
         Map<String, ?> projectProperties = project.getProperties();
         projectProperties = Maps.filterValues(projectProperties, new Predicate<Object>() {
             public boolean apply(@Nullable Object input) {
                 return input != null && input instanceof String;
->>>>>>> 89c77c0a
             }
         });
         props.putAll(projectProperties);
