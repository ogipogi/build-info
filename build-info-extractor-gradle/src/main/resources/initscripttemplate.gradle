--- conflicted
+++ resolved
@@ -5,17 +5,10 @@
     flatDir(dirs: file('${pluginLibDir}'))
   }
   dependencies {
-<<<<<<< HEAD
-    classpath ":build-info-extractor-gradle:1.0.5"
-    classpath ":build-info-client:1.4.7"
-    classpath ":build-info-api:1.4.7"
-    classpath ":build-info-extractor:1.4.7"
-=======
     classpath ":build-info-extractor-gradle:@fullVersion@"
     classpath ":build-info-client:@buildInfoVersion@"
     classpath ":build-info-api:@buildInfoVersion@"
     classpath ":build-info-extractor:@buildInfoVersion@"
->>>>>>> ef780033
     classpath "commons-lang:commons-lang:2.4"
     classpath "com.google.guava:guava:r06"
     classpath "org.codehaus.jackson:jackson-mapper-asl:1.5.1"
