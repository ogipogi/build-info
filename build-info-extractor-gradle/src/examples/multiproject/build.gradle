--- conflicted
+++ resolved
@@ -25,11 +25,6 @@
  *
  */
 
-<<<<<<< HEAD
-/*apply {
-  apply from: 'http://gradle.artifactoryonline.com/gradle/repo/artifactoryinitplugin/artifactoryinitplugin/1.0/artifactoryinitplugin-1.0.2.gradle'
-}*/
-=======
 buildscript {
     repositories {
         mavenRepo name: 'build-plugins-repo', urls: "http://localhost:8081/artifactory/plugins-snapshot"
@@ -38,7 +33,6 @@
         classpath 'org.jfrog.buildinfo:build-info-extractor-gradle:1.0+'
     }
 }
->>>>>>> 540a614e
 
 allprojects {
     apply {
