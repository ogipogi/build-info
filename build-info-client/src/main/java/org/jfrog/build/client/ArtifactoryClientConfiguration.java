/*
 * Copyright (C) 2011 JFrog Ltd.
 *
 * Licensed under the Apache License, Version 2.0 (the "License");
 * you may not use this file except in compliance with the License.
 * You may obtain a copy of the License at
 *
 * http://www.apache.org/licenses/LICENSE-2.0
 *
 * Unless required by applicable law or agreed to in writing, software
 * distributed under the License is distributed on an "AS IS" BASIS,
 * WITHOUT WARRANTIES OR CONDITIONS OF ANY KIND, either express or implied.
 * See the License for the specific language governing permissions and
 * limitations under the License.
 */
package org.jfrog.build.client;

import com.google.common.base.Predicate;
import com.google.common.collect.ImmutableMap;
import com.google.common.collect.Maps;
import com.google.common.io.Closeables;
import org.apache.commons.lang.StringUtils;
import org.jfrog.build.api.BlackDuckProperties;
import org.jfrog.build.api.BlackDuckPropertiesFields;
import org.jfrog.build.api.Build;
import org.jfrog.build.api.Issue;
import org.jfrog.build.api.LicenseControlFields;
import org.jfrog.build.api.util.Log;
import org.jfrog.build.util.IssuesTrackerUtils;

import java.io.File;
import java.io.FileOutputStream;
import java.io.IOException;
import java.io.UnsupportedEncodingException;
import java.net.URLEncoder;
import java.util.Map;
import java.util.Properties;
import java.util.Set;
import java.util.TreeMap;

import static org.jfrog.build.api.BuildInfoConfigProperties.*;
import static org.jfrog.build.api.BuildInfoFields.*;
import static org.jfrog.build.api.BuildInfoProperties.*;
import static org.jfrog.build.api.IssuesTrackerFields.*;
import static org.jfrog.build.api.LicenseControlFields.*;
import static org.jfrog.build.client.ClientConfigurationFields.*;
import static org.jfrog.build.client.ClientProperties.*;

/**
 * @author freds
 */
public class ArtifactoryClientConfiguration {
    private final PrefixPropertyHandler root;
    /**
     * To configure the props builder itself, so all method of this classes delegated from here
     */
    private final PrefixPropertyHandler rootConfig;

    public final ResolverHandler resolver;
    public final PublisherHandler publisher;
    public final BuildInfoHandler info;
    public final ProxyHandler proxy;

    public ArtifactoryClientConfiguration(Log log) {
        this.root = new PrefixPropertyHandler(log, new TreeMap<String, String>());
        this.rootConfig = new PrefixPropertyHandler(root, BUILD_INFO_CONFIG_PREFIX);
        this.resolver = new ResolverHandler();
        this.publisher = new PublisherHandler();
        this.info = new BuildInfoHandler();
        this.proxy = new ProxyHandler();
    }

    public void fillFromProperties(Map<String, String> props, IncludeExcludePatterns patterns) {
        for (Map.Entry<String, String> entry : props.entrySet()) {
            String varKey = entry.getKey();
            if (PatternMatcher.pathConflicts(varKey, patterns)) {
                continue;
            }
            root.setStringValue(varKey, entry.getValue());
        }
    }

    public void fillFromProperties(Properties props) {
        for (Map.Entry<Object, Object> entry : props.entrySet()) {
            root.setStringValue((String) entry.getKey(), (String) entry.getValue());
        }
    }

    public Map<String, String> getAllProperties() {
        return root.props;
    }

    public Map<String, String> getAllRootConfig() {
        return rootConfig.props;
    }

    public void persistToPropertiesFile() {
        Predicate<String> nonNullPredicate = new Predicate<String>() {
            @Override
            public boolean apply(String input) {
                return StringUtils.isNotBlank(input);
            }
        };
        Properties props = new Properties();
        props.putAll(Maps.filterValues(root.props, nonNullPredicate));
        props.putAll(Maps.filterValues(rootConfig.props, nonNullPredicate));
        FileOutputStream fos = null;
        try {
            fos = new FileOutputStream(new File(getPropertiesFile()));
            props.store(fos, "BuildInfo configuration property file");
        } catch (IOException e) {
            throw new RuntimeException(e);
        } finally {
            Closeables.closeQuietly(fos);
        }
    }

    /**
     * A fallback method for backward compatibility. If publisher/resolver context url is requested but not found this
     * method is called.
     *
     * @return URL of Artifactory server from the property artifactory.contextUrl
     * @deprecated Use only as a fallback when explicit publisher/resolver context url is missing
     */
    @Deprecated
    public String getContextUrl() {
        String value = root.getStringValue(PROP_CONTEXT_URL);
        if (StringUtils.isBlank(value)) {
            throw new IllegalStateException("Context URL cannot be empty");
        }
        return value;
    }

    /*public void setContextUrl(String contextUrl) {
        root.setStringValue(PROP_CONTEXT_URL, contextUrl);
    }*/

    public void setTimeout(Integer timeout) {
        root.setIntegerValue(PROP_TIMEOUT, timeout);
    }

    public Integer getTimeout() {
        return root.getIntegerValue(PROP_TIMEOUT);
    }

    public void setPropertiesFile(String propertyFile) {
        rootConfig.setStringValue(PROPERTIES_FILE, propertyFile);
    }

    public String getPropertiesFile() {
        return rootConfig.getStringValue(PROPERTIES_FILE);
    }

    public void setExportFile(String exportFile) {
        rootConfig.setStringValue(EXPORT_FILE, exportFile);
    }

    public String getExportFile() {
        return rootConfig.getStringValue(EXPORT_FILE);
    }

    public void setIncludeEnvVars(Boolean enabled) {
        rootConfig.setBooleanValue(INCLUDE_ENV_VARS, enabled);
    }

    public Boolean isIncludeEnvVars() {
        return rootConfig.getBooleanValue(INCLUDE_ENV_VARS, false);
    }

    public void setEnvVarsIncludePatterns(String patterns) {
        rootConfig.setStringValue(ENV_VARS_INCLUDE_PATTERNS, patterns);
    }

    public String getEnvVarsIncludePatterns() {
        return rootConfig.getStringValue(ENV_VARS_INCLUDE_PATTERNS);
    }

    public void setEnvVarsExcludePatterns(String patterns) {
        rootConfig.setStringValue(ENV_VARS_EXCLUDE_PATTERNS, patterns);
    }

    public String getEnvVarsExcludePatterns() {
        return rootConfig.getStringValue(ENV_VARS_EXCLUDE_PATTERNS);
    }

    public void setBuildListernerAdded(Boolean enabled) {
        root.setBooleanValue("__ArtifactoryPlugin_buildListener__", enabled);
    }

    public Boolean isBuildListernerAdded() {
        return root.getBooleanValue("__ArtifactoryPlugin_buildListener__", false);
    }

    public void setActivateRecorder(Boolean activateRecorder) {
        root.setBooleanValue(ACTIVATE_RECORDER, activateRecorder);
    }

    public Boolean isActivateRecorder() {
        return root.getBooleanValue(ACTIVATE_RECORDER, false);
    }

    public class ResolverHandler extends RepositoryConfiguration {

        public ResolverHandler() {
            super(PROP_RESOLVE_PREFIX);
        }

        public String getDownloadUrl() {
            // Legacy property from Gradle plugin apply from technique
            return root.getStringValue("artifactory.downloadUrl");
        }

        @SuppressWarnings({"deprecation"})
        public String getContextUrl() {
            String contextUrl = getStringValue(CONTEXT_URL);
            if (StringUtils.isBlank(contextUrl)) {
                // fallback to root contextUrl for backward compatibility
                contextUrl = ArtifactoryClientConfiguration.this.getContextUrl();
            }
            return contextUrl;
        }

        public void setContextUrl(String contextUrl) {
            setStringValue(CONTEXT_URL, contextUrl);
        }

        public void setBuildRoot(String buildRoot) {
            addMatrixParam(BUILD_ROOT, buildRoot);
        }

        public void setIvyRepositoryDefined(boolean ivyRepositoryDefined) {
            root.setBooleanValue(IVY_REPO_DEFINED, ivyRepositoryDefined);
        }

        public boolean isIvyRepositoryDefined() {
            return root.getBooleanValue(IVY_REPO_DEFINED, false);
        }

        public String getBuildRoot() {
            return getMatrixParams().get(BUILD_ROOT);
        }

        @Override
        public String getMatrixParamPrefix() {
            return getPrefix() + MATRIX;
        }
    }

    public class PublisherHandler extends RepositoryConfiguration {
        public PublisherHandler() {
            super(PROP_PUBLISH_PREFIX);
        }

        @SuppressWarnings({"deprecation"})
        public String getContextUrl() {
            String contextUrl = getStringValue(CONTEXT_URL);
            if (StringUtils.isBlank(contextUrl)) {
                // fallback to root contextUrl for backward compatibility
                contextUrl = ArtifactoryClientConfiguration.this.getContextUrl();
            }
            return contextUrl;
        }

        public void setContextUrl(String contextUrl) {
            setStringValue(CONTEXT_URL, contextUrl);
        }

        public void setSnapshotRepoKey(String repoKey) {
            setStringValue(SNAPSHOT_REPO_KEY, repoKey);
        }

        public String getSnapshotRepoKey() {
            return getStringValue(SNAPSHOT_REPO_KEY);
        }

        public void setPublishArtifacts(Boolean enabled) {
            setBooleanValue(PUBLISH_ARTIFACTS, enabled);
        }

        public Boolean isPublishArtifacts() {
            return getBooleanValue(PUBLISH_ARTIFACTS, true);
        }

        public void setPublishBuildInfo(Boolean enabled) {
            setBooleanValue(PUBLISH_BUILD_INFO, enabled);
        }

        public Boolean isPublishBuildInfo() {
            return getBooleanValue(PUBLISH_BUILD_INFO, true);
        }

        public void setIncludePatterns(String patterns) {
            setStringValue(INCLUDE_PATTERNS, patterns);
        }

        public String getIncludePatterns() {
            return getStringValue(INCLUDE_PATTERNS);
        }

        public void setExcludePatterns(String patterns) {
            setStringValue(EXCLUDE_PATTERNS, patterns);
        }

        public String getExcludePatterns() {
            return getStringValue(EXCLUDE_PATTERNS);
        }

        public void setEvenUnstable(Boolean enabled) {
            setBooleanValue(EVEN_UNSTABLE, enabled);
        }

        public Boolean isEvenUnstable() {
            return getBooleanValue(EVEN_UNSTABLE, false);
        }

        public void setBuildRoot(String buildRoot) {
            addMatrixParam(BUILD_ROOT, buildRoot);
        }

        public String getBuildRoot() {
            return getMatrixParams().get(BUILD_ROOT);
        }

        @Override
        public String getMatrixParamPrefix() {
            return PROP_DEPLOY_PARAM_PROP_PREFIX;
        }

        public void setArtifactSpecs(String artifactSpecs) {
            setStringValue(ARTIFACT_SPECS, artifactSpecs);
        }

        public ArtifactSpecs getArtifactSpecs() {
            String specs = getStringValue(ARTIFACT_SPECS);
            return new ArtifactSpecs(specs);
        }
    }

    public class ProxyHandler extends AuthenticationConfiguration {
        public ProxyHandler() {
            super(PROP_PROXY_PREFIX);
        }

        // TODO: Support proxy type SSL or not

        public void setHost(String host) {
            setStringValue(HOST, host);
        }

        public String getHost() {
            return getStringValue(HOST);
        }

        public void setPort(Integer port) {
            setIntegerValue(PORT, port);
        }

        public Integer getPort() {
            return getIntegerValue(PORT);
        }
    }

    public class AuthenticationConfiguration extends PrefixPropertyHandler {
        public AuthenticationConfiguration(String prefix) {
            super(root, prefix);
        }

        public void setUsername(String userName) {
            setStringValue(USERNAME, userName);
        }

        public String getUsername() {
            return getStringValue(USERNAME);
        }

        public void setPassword(String password) {
            setStringValue(PASSWORD, password);
        }

        public String getPassword() {
            return getStringValue(PASSWORD);
        }
    }

    public abstract class RepositoryConfiguration extends AuthenticationConfiguration {

        private ImmutableMap<String, String> calculatedMatrixParams;

        protected RepositoryConfiguration(String prefix) {
            super(prefix);
        }

        public void setName(String name) {
            setStringValue(NAME, name);
        }

        public String getName() {
            return getStringValue(NAME);
        }

        public void setUrl(String url) {
            setStringValue(URL, url);
        }

        public String urlWithMatrixParams(String rootUrl) {
            rootUrl = StringUtils.stripEnd(rootUrl, "/;");
            Map<String, String> matrixParams = getMatrixParams();
            if (matrixParams.isEmpty()) {
                return rootUrl;
            } else {
                StringBuilder builder = new StringBuilder(rootUrl);
                for (Map.Entry<String, String> entry : matrixParams.entrySet()) {
                    builder.append(';').append(entry.getKey()).append('=').append(entry.getValue());
                }
                builder.append(';');
                return builder.toString();
            }
        }

        public String getUrlWithMatrixParams() {
            return urlWithMatrixParams(getUrl());
        }

        public String getUrl() {
            String value = getStringValue(URL);
            if (StringUtils.isBlank(value)) {
                String repoKey = getRepoKey();
                if (StringUtils.isNotBlank(repoKey)) {
                    String contextUrl = getContextUrl();
                    if (StringUtils.isNotBlank(contextUrl)) {
                        contextUrl = StringUtils.stripEnd(contextUrl, "/ ");
                        return contextUrl + "/" + getRepoKey();
                    }
                }
            }
            return StringUtils.removeEnd(value, "/");
        }

        public void setRepoKey(String repoKey) {
            setStringValue(REPO_KEY, repoKey);
        }

        public String getRepoKey() {
            return getStringValue(REPO_KEY);
        }

        /**
         * In the context of a publisher it is used to publish a pom. In the context of a resolver it is used to add a
         * maven resolver (e.g. in Gradle).
         *
         * @param enabled true for enabling Maven resolution
         */
        public void setMaven(boolean enabled) {
            setBooleanValue(MAVEN, enabled);
        }

        public Boolean isMaven() {
            return getBooleanValue(MAVEN, true);
        }

        public void setIvy(Boolean enabled) {
            setBooleanValue(IVY, enabled);
        }

        public Boolean isIvy() {
            return getBooleanValue(IVY, false);
        }

        public void setM2Compatible(Boolean enabled) {
            setBooleanValue(IVY_M2_COMPATIBLE, enabled);
        }

        public boolean isM2Compatible() {
            return getBooleanValue(IVY_M2_COMPATIBLE, true);
        }

        public void setIvyArtifactPattern(String artPattern) {
            setStringValue(IVY_ART_PATTERN, artPattern);
        }

        public String getIvyArtifactPattern() {
            String value = getStringValue(IVY_ART_PATTERN);
            if (StringUtils.isBlank(value)) {
                return LayoutPatterns.M2_PATTERN;
            }
            return value.trim();
        }

        public void setIvyPattern(String ivyPattern) {
            setStringValue(IVY_IVY_PATTERN, ivyPattern);
        }

        public String getIvyPattern() {
            String value = getStringValue(IVY_IVY_PATTERN);
            if (StringUtils.isBlank(value)) {
                return LayoutPatterns.DEFAULT_IVY_PATTERN;
            }
            return value.trim();
        }


        public abstract String getMatrixParamPrefix();

        public abstract String getContextUrl();

        public void addMatrixParam(String key, String value) {
            ensureImmutableMatrixParams();
            if (StringUtils.isBlank(key) || StringUtils.isBlank(value)) {
                return;
            }
            String matrixParamPrefix = getMatrixParamPrefix();
            if (key.startsWith(matrixParamPrefix)) {
                props.put(key, value);
            } else {
                props.put(matrixParamPrefix + key, value);
            }
        }

        // INTERNAL METHOD
        public void addMatrixParams(Map<String, String> vars) {
            ensureImmutableMatrixParams();
            for (Map.Entry<String, String> entry : vars.entrySet()) {
                addMatrixParam(entry.getKey(), entry.getValue());
            }
        }

        public ImmutableMap<String, String> getMatrixParams() {
            if (calculatedMatrixParams != null) {
                return calculatedMatrixParams;
            }
            Map<String, String> result = Maps.newHashMap();
            String matrixPrefix = getMatrixParamPrefix();
            for (Map.Entry<String, String> entry : props.entrySet()) {
                if (entry.getKey().startsWith(matrixPrefix)) {
                    result.put(entry.getKey().substring(matrixPrefix.length()), entry.getValue());
                }
            }
            this.calculatedMatrixParams = ImmutableMap.copyOf(result);
            return calculatedMatrixParams;
        }

        private void ensureImmutableMatrixParams() {
            if (calculatedMatrixParams != null) {
                throw new IllegalStateException("Matrix params already set and cannot be modified");
            }
        }

    }

    public class LicenseControlHandler extends PrefixPropertyHandler {
        public LicenseControlHandler() {
            super(root, BUILD_INFO_LICENSE_CONTROL_PREFIX);
        }

        public void setRunChecks(Boolean enabled) {
            setBooleanValue(LicenseControlFields.RUN_CHECKS, enabled);
        }

        public Boolean isRunChecks() {
            return getBooleanValue(LicenseControlFields.RUN_CHECKS, false);
        }

        public void setViolationRecipients(String recipients) {
            setStringValue(VIOLATION_RECIPIENTS, recipients);
        }

        public String getViolationRecipients() {
            return getStringValue(VIOLATION_RECIPIENTS);
        }

        public void setIncludePublishedArtifacts(Boolean enabled) {
            setBooleanValue(LicenseControlFields.INCLUDE_PUBLISHED_ARTIFACTS, enabled);
        }

        public Boolean isIncludePublishedArtifacts() {
            return getBooleanValue(LicenseControlFields.INCLUDE_PUBLISHED_ARTIFACTS, false);
        }

        public void setScopes(String scopes) {
            setStringValue(LicenseControlFields.SCOPES, scopes);
        }

        public String getScopes() {
            return getStringValue(LicenseControlFields.SCOPES);
        }

        public void setAutoDiscover(Boolean enabled) {
            setBooleanValue(AUTO_DISCOVER, enabled);
        }

        public Boolean isAutoDiscover() {
            return getBooleanValue(AUTO_DISCOVER, false);
        }
    }

    public class IssuesTrackerHandler extends PrefixPropertyHandler {
        public IssuesTrackerHandler() {
            super(root, BUILD_INFO_ISSUES_TRACKER_PREFIX);
        }

        public String getIssueTrackerName() {
            return getStringValue(ISSUES_TRACKER_NAME);
        }

        public void setIssueTrackerName(String issueTrackerName) {
            setStringValue(ISSUES_TRACKER_NAME, issueTrackerName);
        }

        public String getIssueTrackerVersion() {
            return getStringValue(ISSUES_TRACKER_VERSION);
        }

        public void setIssueTrackerVersion(String issueTrackerVersion) {
            setStringValue(ISSUES_TRACKER_VERSION, issueTrackerVersion);
        }

        public boolean getAggregateBuildIssues() {
            return getBooleanValue(AGGREGATE_BUILD_ISSUES, Boolean.FALSE);
        }

        public void setAggregateBuildIssues(boolean aggregateBuildIssues) {
            setBooleanValue(AGGREGATE_BUILD_ISSUES, aggregateBuildIssues);
        }

        public String getAggregationBuildStatus() {
            return getStringValue(AGGREGATION_BUILD_STATUS);
        }

        public void setAggregationBuildStatus(String aggregationBuildStatus) {
            setStringValue(AGGREGATION_BUILD_STATUS, aggregationBuildStatus);
        }

        public String getAffectedIssues() {
            return getStringValue(AFFECTED_ISSUES);
        }

        public void setAffectedIssues(String affectedIssues) {
            setStringValue(AFFECTED_ISSUES, affectedIssues);
        }

        public Set<Issue> getAffectedIssuesSet() {
            return IssuesTrackerUtils.getAffectedIssuesSet(getAffectedIssues());
        }
    }

    public class BlackDuckPropertiesHandler extends PrefixPropertyHandler {
        public BlackDuckPropertiesHandler() {
            super(root, BUILD_INFO_BLACK_DUCK_PREFIX);
        }

        public boolean isRunChecks() {
            return getBooleanValue(BlackDuckPropertiesFields.RUN_CHECKS, false);
        }

        public void setRunChecks(boolean blackDuckRunChecks) {
            setBooleanValue(BlackDuckPropertiesFields.RUN_CHECKS, blackDuckRunChecks);
        }

        public String getAppName() {
            return getStringValue(BlackDuckPropertiesFields.APP_NAME);
        }

        public void setAppName(String blackDuckAppName) {
            setStringValue(BlackDuckPropertiesFields.APP_NAME, blackDuckAppName);
        }

        public String getAppVersion() {
            return getStringValue(BlackDuckPropertiesFields.APP_VERSION);
        }

        public void setAppVersion(String blackDuckAppVersion) {
            setStringValue(BlackDuckPropertiesFields.APP_VERSION, blackDuckAppVersion);
        }

        public String getReportRecipients() {
            return getStringValue(BlackDuckPropertiesFields.REPORT_RECIPIENTS);
        }

        public void setReportRecipients(String reportRecipients) {
            setStringValue(BlackDuckPropertiesFields.REPORT_RECIPIENTS, reportRecipients);
        }

        public String getScopes() {
            return getStringValue(BlackDuckPropertiesFields.SCOPES);
        }

        public void setScopes(String scopes) {
            setStringValue(BlackDuckPropertiesFields.SCOPES, scopes);
        }

        public boolean isIncludePublishedArtifacts() {
<<<<<<< HEAD
            return getBooleanValue(BlackDuckPropertiesFields.INCLUDE_PUBLISHED_ARTIFACTS, Boolean.TRUE);
=======
            return getBooleanValue(BlackDuckPropertiesFields.INCLUDE_PUBLISHED_ARTIFACTS, true);
>>>>>>> 70281d9d
        }

        public void setIncludePublishedArtifacts(boolean includePublishedArtifacts) {
            setBooleanValue(BlackDuckPropertiesFields.INCLUDE_PUBLISHED_ARTIFACTS, includePublishedArtifacts);
        }

        public boolean isAutoCreateMissingComponentRequests() {
<<<<<<< HEAD
            return getBooleanValue(BlackDuckPropertiesFields.AutoCreateMissingComponentRequests, Boolean.TRUE);
=======
            return getBooleanValue(BlackDuckPropertiesFields.AutoCreateMissingComponentRequests, true);
>>>>>>> 70281d9d
        }

        public void setAutoCreateMissingComponentRequests(boolean autoCreateMissingComponentRequests) {
            setBooleanValue(BlackDuckPropertiesFields.AutoCreateMissingComponentRequests,
                    autoCreateMissingComponentRequests);
        }

        public boolean isAutoDiscardStaleComponentRequests() {
<<<<<<< HEAD
            return getBooleanValue(BlackDuckPropertiesFields.AutoDiscardStaleComponentRequests, Boolean.FALSE);
=======
            return getBooleanValue(BlackDuckPropertiesFields.AutoDiscardStaleComponentRequests, true);
>>>>>>> 70281d9d
        }

        public void setAutoDiscardStaleComponentRequests(boolean autoDiscardStaleComponentRequests) {
            setBooleanValue(BlackDuckPropertiesFields.AutoDiscardStaleComponentRequests,
                    autoDiscardStaleComponentRequests);
        }

        public BlackDuckProperties copyBlackDuckProperties() {
            BlackDuckProperties blackDuckProperties = new BlackDuckProperties();
            blackDuckProperties.setRunChecks(isRunChecks());
            blackDuckProperties.setAppName(getAppName());
            blackDuckProperties.setAppVersion(getAppVersion());
            blackDuckProperties.setReportRecipients(getReportRecipients());
            blackDuckProperties.setScopes(getScopes());
            blackDuckProperties.setIncludePublishedArtifacts(isIncludePublishedArtifacts());
            blackDuckProperties.setAutoCreateMissingComponentRequests(isAutoCreateMissingComponentRequests());
            blackDuckProperties.setAutoDiscardStaleComponentRequests(isAutoDiscardStaleComponentRequests());
            return blackDuckProperties;
        }
    }

    public class BuildInfoHandler extends PrefixPropertyHandler {
        public final LicenseControlHandler licenseControl = new LicenseControlHandler();
        public final IssuesTrackerHandler issues = new IssuesTrackerHandler();
        public final BlackDuckPropertiesHandler blackDuckProperties = new BlackDuckPropertiesHandler();

        private final Predicate<String> buildVariablesPredicate;

        public BuildInfoHandler() {
            super(root, BUILD_INFO_PREFIX);
            buildVariablesPredicate = new Predicate<String>() {
                public boolean apply(String input) {
                    return input.startsWith(BUILD_INFO_PREFIX + ENVIRONMENT_PREFIX);
                }
            };
        }

        public void setBuildName(String buildName) {
            setStringValue(BUILD_NAME, buildName);
        }

        public String getBuildName() {
            return getStringValue(BUILD_NAME);
        }

        public void setBuildNumber(String buildNumber) {
            setStringValue(BUILD_NUMBER, buildNumber);
        }

        public String getBuildNumber() {
            return getStringValue(BUILD_NUMBER);
        }

        public void setBuildTimestamp(String timestamp) {
            setStringValue(BUILD_TIMESTAMP, timestamp);
        }

        public String getBuildTimestamp() {
            return getStringValue(BUILD_TIMESTAMP);
        }

        public void setBuildStarted(String isoStarted) {
            setStringValue(BUILD_STARTED, isoStarted);
        }

        public void setBuildStarted(long timestamp) {
            setBuildStarted(Build.formatBuildStarted(timestamp));
        }

        public String getBuildStarted() {
            return getStringValue(BUILD_STARTED);
        }

        public void setPrincipal(String principal) {
            setStringValue(PRINCIPAL, principal);
        }

        public String getPrincipal() {
            return getStringValue(PRINCIPAL);
        }

        public void setBuildUrl(String buildUrl) {
            setStringValue(BUILD_URL, buildUrl);
        }

        public String getBuildUrl() {
            return getStringValue(BUILD_URL);
        }

        public void setVcsRevision(String vcsRevision) {
            setStringValue(VCS_REVISION, vcsRevision);
        }

        public String getVcsRevision() {
            return getStringValue(VCS_REVISION);
        }

        public void setAgentName(String agentName) {
            setStringValue(AGENT_NAME, agentName);
        }

        public String getAgentName() {
            return getStringValue(AGENT_NAME);
        }

        public void setAgentVersion(String agentVersion) {
            setStringValue(AGENT_VERSION, agentVersion);
        }

        public String getAgentVersion() {
            return getStringValue(AGENT_VERSION);
        }

        public void setBuildAgentName(String buildAgentName) {
            setStringValue(BUILD_AGENT_NAME, buildAgentName);
        }

        public String getBuildAgentName() {
            return getStringValue(BUILD_AGENT_NAME);
        }

        public void setBuildAgentVersion(String buildAgentVersion) {
            setStringValue(BUILD_AGENT_VERSION, buildAgentVersion);
        }

        public String getBuildAgentVersion() {
            return getStringValue(BUILD_AGENT_VERSION);
        }

        public void setParentBuildName(String parentBuildName) {
            setStringValue(BUILD_PARENT_NAME, parentBuildName);
        }

        public String getParentBuildName() {
            return getStringValue(BUILD_PARENT_NAME);
        }

        public void setParentBuildNumber(String parentBuildNumber) {
            setStringValue(BUILD_PARENT_NUMBER, parentBuildNumber);
        }

        public String getParentBuildNumber() {
            return getStringValue(BUILD_PARENT_NUMBER);
        }

        public void setDeleteBuildArtifacts(Boolean deleteBuildArtifacts) {
            setBooleanValue(DELETE_BUILD_ARTIFACTS, deleteBuildArtifacts);
        }

        public Boolean isDeleteBuildArtifacts() {
            return getBooleanValue(DELETE_BUILD_ARTIFACTS, true);
        }

        public void setBuildRetentionDays(Integer daysToKeep) {
            setIntegerValue(BUILD_RETENTION_DAYS, daysToKeep);
        }

        public Integer getBuildRetentionDays() {
            return getIntegerValue(BUILD_RETENTION_DAYS);
        }

        public void setBuildRetentionMinimumDate(String date) {
            setStringValue(BUILD_RETENTION_MINIMUM_DATE, date);
        }

        public String getBuildRetentionMinimumDate() {
            return getStringValue(BUILD_RETENTION_MINIMUM_DATE);
        }

        public void setBuildNumbersNotToDelete(String buildNumbersNotToDelete) {
            setStringValue(BUILD_NUMBERS_NOT_TO_DELETE, buildNumbersNotToDelete);
        }

        public String[] getBuildNumbersNotToDelete() {
            String value = getStringValue(BUILD_NUMBERS_NOT_TO_DELETE);
            if (StringUtils.isNotBlank(value)) {
                return StringUtils.split(value, ",");
            }
            return new String[0];
        }

        public void setReleaseComment(String comment) {
            setStringValue(RELEASE_COMMENT, comment);
        }

        public String getReleaseComment() {
            return getStringValue(RELEASE_COMMENT);
        }

        public void setReleaseEnabled(Boolean enabled) {
            setBooleanValue(RELEASE_ENABLED, enabled);
        }

        public Boolean isReleaseEnabled() {
            return getBooleanValue(RELEASE_ENABLED, false);
        }

        public void setBuildRoot(String buildRoot) throws UnsupportedEncodingException {
            publisher.setBuildRoot(buildRoot);
            resolver.setBuildRoot(URLEncoder.encode(buildRoot, "UTF-8"));
            setStringValue(BUILD_ROOT, buildRoot);
        }

        public String getBuildRoot() {
            return getStringValue(BUILD_ROOT);
        }

        public void addBuildVariables(Map<String, String> buildVariables, IncludeExcludePatterns patterns) {
            for (Map.Entry<String, String> entry : buildVariables.entrySet()) {
                String varKey = entry.getKey();
                if (PatternMatcher.pathConflicts(varKey, patterns)) {
                    continue;
                }
                addEnvironmentProperty(varKey, entry.getValue());
            }
        }

        public void addEnvironmentProperty(String key, String value) {
            setStringValue(ENVIRONMENT_PREFIX + key, value);
        }
    }
}<|MERGE_RESOLUTION|>--- conflicted
+++ resolved
@@ -689,11 +689,7 @@
         }
 
         public boolean isIncludePublishedArtifacts() {
-<<<<<<< HEAD
             return getBooleanValue(BlackDuckPropertiesFields.INCLUDE_PUBLISHED_ARTIFACTS, Boolean.TRUE);
-=======
-            return getBooleanValue(BlackDuckPropertiesFields.INCLUDE_PUBLISHED_ARTIFACTS, true);
->>>>>>> 70281d9d
         }
 
         public void setIncludePublishedArtifacts(boolean includePublishedArtifacts) {
@@ -701,11 +697,7 @@
         }
 
         public boolean isAutoCreateMissingComponentRequests() {
-<<<<<<< HEAD
             return getBooleanValue(BlackDuckPropertiesFields.AutoCreateMissingComponentRequests, Boolean.TRUE);
-=======
-            return getBooleanValue(BlackDuckPropertiesFields.AutoCreateMissingComponentRequests, true);
->>>>>>> 70281d9d
         }
 
         public void setAutoCreateMissingComponentRequests(boolean autoCreateMissingComponentRequests) {
@@ -714,11 +706,7 @@
         }
 
         public boolean isAutoDiscardStaleComponentRequests() {
-<<<<<<< HEAD
-            return getBooleanValue(BlackDuckPropertiesFields.AutoDiscardStaleComponentRequests, Boolean.FALSE);
-=======
-            return getBooleanValue(BlackDuckPropertiesFields.AutoDiscardStaleComponentRequests, true);
->>>>>>> 70281d9d
+            return getBooleanValue(BlackDuckPropertiesFields.AutoDiscardStaleComponentRequests, Boolean.TRUE);
         }
 
         public void setAutoDiscardStaleComponentRequests(boolean autoDiscardStaleComponentRequests) {
@@ -932,11 +920,11 @@
                 if (PatternMatcher.pathConflicts(varKey, patterns)) {
                     continue;
                 }
-                addEnvironmentProperty(varKey, entry.getValue());
-            }
-        }
-
-        public void addEnvironmentProperty(String key, String value) {
+                addBuildVariable(varKey, entry.getValue());
+            }
+        }
+
+        private void addBuildVariable(String key, String value) {
             setStringValue(ENVIRONMENT_PREFIX + key, value);
         }
     }
