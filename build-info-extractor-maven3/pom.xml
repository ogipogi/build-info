<!--
  ~ Copyright (C) 2010 JFrog Ltd.
  ~
  ~ Licensed under the Apache License, Version 2.0 (the "License");
  ~ you may not use this file except in compliance with the License.
  ~ You may obtain a copy of the License at
  ~
  ~ http://www.apache.org/licenses/LICENSE-2.0
  ~
  ~ Unless required by applicable law or agreed to in writing, software
  ~ distributed under the License is distributed on an "AS IS" BASIS,
  ~ WITHOUT WARRANTIES OR CONDITIONS OF ANY KIND, either express or implied.
  ~ See the License for the specific language governing permissions and
  ~ limitations under the License.
  -->

<project xmlns="http://maven.apache.org/POM/4.0.0" xmlns:xsi="http://www.w3.org/2001/XMLSchema-instance"
         xsi:schemaLocation="http://maven.apache.org/POM/4.0.0 http://maven.apache.org/xsd/maven-4.0.0.xsd">
    <modelVersion>4.0.0</modelVersion>
    <parent>
        <groupId>org.jfrog.buildinfo</groupId>
        <artifactId>parent</artifactId>
        <version>1</version>
        <relativePath>../build-info-parent</relativePath>
    </parent>
    <artifactId>build-info-extractor-maven3</artifactId>
    <version>1.0.0</version>
    <packaging>jar</packaging>
    <name>JFrog Build-Info Maven 3 Extractor</name>
    <description>JFrog Build-Info Maven 3 Extractor</description>

    <scm>
        <url>https://subversion.jfrog.org/jfrog/build-info/trunk/build-info-extractor-maven3/</url>
        <connection>scm:svn:https://subversion.jfrog.org/jfrog/build-info/trunk/build-info-extractor-maven3/</connection>
    </scm>

    <properties>
<<<<<<< HEAD
        <build-info-version>1.4.2</build-info-version>
=======
        <build-info-version>1.4.3</build-info-version>
>>>>>>> 24773294
    </properties>

    <dependencies>
        <dependency>
            <groupId>org.jfrog.buildinfo</groupId>
            <artifactId>build-info-api</artifactId>
            <version>${build-info-version}</version>
        </dependency>

        <dependency>
            <groupId>org.jfrog.buildinfo</groupId>
            <artifactId>build-info-client</artifactId>
            <version>${build-info-version}</version>
        </dependency>

        <dependency>
            <groupId>org.jfrog.buildinfo</groupId>
            <artifactId>build-info-extractor</artifactId>
            <version>${build-info-version}</version>
        </dependency>

        <dependency>
            <groupId>org.codehaus.plexus</groupId>
            <artifactId>plexus-component-annotations</artifactId>
            <version>1.5.4</version>
            <scope>provided</scope>
        </dependency>

        <dependency>
            <groupId>org.apache.maven</groupId>
            <artifactId>maven-core</artifactId>
            <version>3.0-beta-2</version>
            <scope>provided</scope>
        </dependency>

        <dependency>
            <groupId>org.testng</groupId>
            <artifactId>testng</artifactId>
        </dependency>

        <dependency>
            <groupId>org.easymock</groupId>
            <artifactId>easymockclassextension</artifactId>
        </dependency>
    </dependencies>

    <build>
        <plugins>
            <plugin>
                <groupId>org.apache.maven.plugins</groupId>
                <artifactId>maven-shade-plugin</artifactId>
                <executions>
                    <execution>
                        <phase>package</phase>
                        <goals>
                            <goal>shade</goal>
                        </goals>
                        <configuration>
                            <shadedArtifactAttached>true</shadedArtifactAttached>
                            <shadedClassifierName>uber</shadedClassifierName>
                        </configuration>
                    </execution>
                </executions>
            </plugin>
        </plugins>
    </build>
</project><|MERGE_RESOLUTION|>--- conflicted
+++ resolved
@@ -24,7 +24,7 @@
         <relativePath>../build-info-parent</relativePath>
     </parent>
     <artifactId>build-info-extractor-maven3</artifactId>
-    <version>1.0.0</version>
+    <version>1.0.0-beta-1</version>
     <packaging>jar</packaging>
     <name>JFrog Build-Info Maven 3 Extractor</name>
     <description>JFrog Build-Info Maven 3 Extractor</description>
@@ -35,11 +35,7 @@
     </scm>
 
     <properties>
-<<<<<<< HEAD
-        <build-info-version>1.4.2</build-info-version>
-=======
         <build-info-version>1.4.3</build-info-version>
->>>>>>> 24773294
     </properties>
 
     <dependencies>
