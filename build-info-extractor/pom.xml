<!--
  ~ Copyright (C) 2010 JFrog Ltd.
  ~
  ~ Licensed under the Apache License, Version 2.0 (the "License");
  ~ you may not use this file except in compliance with the License.
  ~ You may obtain a copy of the License at
  ~
  ~ http://www.apache.org/licenses/LICENSE-2.0
  ~
  ~ Unless required by applicable law or agreed to in writing, software
  ~ distributed under the License is distributed on an "AS IS" BASIS,
  ~ WITHOUT WARRANTIES OR CONDITIONS OF ANY KIND, either express or implied.
  ~ See the License for the specific language governing permissions and
  ~ limitations under the License.
  -->

<project xmlns="http://maven.apache.org/POM/4.0.0" xmlns:xsi="http://www.w3.org/2001/XMLSchema-instance"
         xsi:schemaLocation="http://maven.apache.org/POM/4.0.0 http://maven.apache.org/xsd/maven-4.0.0.xsd">
    <modelVersion>4.0.0</modelVersion>

    <groupId>org.jfrog</groupId>
    <artifactId>build-info-extractor</artifactId>
    <packaging>jar</packaging>
    <name>JFrog Build-Info Extractor</name>

    <parent>
        <groupId>org.jfrog</groupId>
        <artifactId>build-info-parent</artifactId>
<<<<<<< HEAD
        <version>1.3.1</version>
=======
        <version>1.4.x-SNAPSHOT</version>
>>>>>>> fe0a4f47
    </parent>

    <dependencies>
        <dependency>
            <groupId>commons-io</groupId>
            <artifactId>commons-io</artifactId>
        </dependency>
        <dependency>
            <groupId>org.jfrog</groupId>
            <artifactId>build-info-api</artifactId>
        </dependency>
        <dependency>
            <groupId>org.easymock</groupId>
            <artifactId>easymockclassextension</artifactId>
        </dependency>
        <dependency>
            <groupId>org.testng</groupId>
            <artifactId>testng</artifactId>
            <classifier>jdk15</classifier>
        </dependency>
        <dependency>
            <groupId>org.codehaus.jackson</groupId>
            <artifactId>jackson-mapper-asl</artifactId>
        </dependency>
    </dependencies>
</project><|MERGE_RESOLUTION|>--- conflicted
+++ resolved
@@ -26,11 +26,7 @@
     <parent>
         <groupId>org.jfrog</groupId>
         <artifactId>build-info-parent</artifactId>
-<<<<<<< HEAD
-        <version>1.3.1</version>
-=======
-        <version>1.4.x-SNAPSHOT</version>
->>>>>>> fe0a4f47
+        <version>1.4.0</version>
     </parent>
 
     <dependencies>
