<!--
  ~ Copyright (C) 2010 JFrog Ltd.
  ~
  ~ Licensed under the Apache License, Version 2.0 (the "License");
  ~ you may not use this file except in compliance with the License.
  ~ You may obtain a copy of the License at
  ~
  ~ http://www.apache.org/licenses/LICENSE-2.0
  ~
  ~ Unless required by applicable law or agreed to in writing, software
  ~ distributed under the License is distributed on an "AS IS" BASIS,
  ~ WITHOUT WARRANTIES OR CONDITIONS OF ANY KIND, either express or implied.
  ~ See the License for the specific language governing permissions and
  ~ limitations under the License.
  -->

<project xmlns="http://maven.apache.org/POM/4.0.0" xmlns:xsi="http://www.w3.org/2001/XMLSchema-instance"
         xsi:schemaLocation="http://maven.apache.org/POM/4.0.0 http://maven.apache.org/xsd/maven-4.0.0.xsd">
    <modelVersion>4.0.0</modelVersion>

    <groupId>org.jfrog</groupId>
    <artifactId>build-info-extractor</artifactId>
    <packaging>jar</packaging>
    <name>JFrog Build-Info Extractor</name>

    <parent>
        <groupId>org.jfrog</groupId>
        <artifactId>build-info-parent</artifactId>
<<<<<<< HEAD
        <version>1.2.1</version>
=======
        <version>1.3.x-SNAPSHOT</version>
>>>>>>> b05e7f47
    </parent>

    <dependencies>
        <dependency>
            <groupId>commons-io</groupId>
            <artifactId>commons-io</artifactId>
        </dependency>
        <dependency>
            <groupId>org.jfrog</groupId>
            <artifactId>build-info-api</artifactId>
        </dependency>
        <dependency>
            <groupId>org.easymock</groupId>
            <artifactId>easymockclassextension</artifactId>
        </dependency>
        <dependency>
            <groupId>org.testng</groupId>
            <artifactId>testng</artifactId>
            <classifier>jdk15</classifier>
        </dependency>
        <dependency>
            <groupId>org.codehaus.jackson</groupId>
            <artifactId>jackson-mapper-asl</artifactId>
        </dependency>
    </dependencies>
</project><|MERGE_RESOLUTION|>--- conflicted
+++ resolved
@@ -26,11 +26,7 @@
     <parent>
         <groupId>org.jfrog</groupId>
         <artifactId>build-info-parent</artifactId>
-<<<<<<< HEAD
-        <version>1.2.1</version>
-=======
-        <version>1.3.x-SNAPSHOT</version>
->>>>>>> b05e7f47
+        <version>1.3.0</version>
     </parent>
 
     <dependencies>
